--- conflicted
+++ resolved
@@ -79,11 +79,7 @@
 ----
 
 ----
-<<<<<<< HEAD
-$ cargo install emerald-cli -f
-=======
 $ cargo install --git https://github.com/ethereumproject/emerald-rs emerald-rs
->>>>>>> 5bd5d470
 ----
 
 === Usage
