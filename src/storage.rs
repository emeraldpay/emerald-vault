--- conflicted
+++ resolved
@@ -27,7 +27,6 @@
     config_dir
 }
 
-<<<<<<< HEAD
 #[cfg(target_os = "macos")]
 pub fn default_path() -> PathBuf {
     let mut config_dir = env::home_dir().unwrap();
@@ -45,10 +44,6 @@
 
 impl Storages {
     /// Create storage using user directory if specifunwrapied,
-=======
-impl<'a> Storages<'a> {
-    /// Create storage using user directory if specified,
->>>>>>> 1b0a0ca7
     /// or default path in other case.
     pub fn new(path: Option<PathBuf>) -> Storages {
         match path {
@@ -120,15 +115,9 @@
 
     #[test]
     fn should_use_user_path() {
-<<<<<<< HEAD
         let user_path: &str = "/tmp/some";
         let st = Storages::new(Some(PathBuf::from(user_path)));
 
         assert_eq!(st.base_dir, PathBuf::from(user_path));
-=======
-        let user_path = Path::new("../some/path");
-        let st = Storages::new(Some(user_path));
-        assert_eq!(st.base_dir.as_os_str(), user_path.as_os_str());
->>>>>>> 1b0a0ca7
     }
 }