--- conflicted
+++ resolved
@@ -3,27 +3,15 @@
 //! [Web3 Secret Storage Definition](
 //! https://github.com/ethereum/wiki/wiki/Web3-Secret-Storage-Definition)
 
-<<<<<<< HEAD
-pub mod error;
-pub mod cipher;
-pub mod extract_key;
-pub mod kdf;
-pub mod prf;
-pub mod serialize;
-pub mod sign;
-pub mod meta;
-=======
 mod error;
 mod cipher;
 mod kdf;
 mod prf;
 mod serialize;
->>>>>>> 3da996d9
 
 pub use self::cipher::Cipher;
 pub use self::error::Error;
 pub use self::kdf::Kdf;
-use self::meta::MetaInfo;
 pub use self::prf::Prf;
 use super::core::{self, Address, PrivateKey};
 use super::util::{self, KECCAK256_BYTES, keccak256, to_arr};
@@ -64,16 +52,8 @@
     /// Cipher initialization vector
     pub cipher_iv: [u8; CIPHER_IV_BYTES],
 
-<<<<<<< HEAD
-    /// Name (optional)
-    pub name: Option<String>,
-
-    /// Meta info (optional)
-    pub meta: Option<MetaInfo>,
-=======
     /// Keccak-256 based message authentication code
     pub keccak256_mac: [u8; KECCAK256_BYTES],
->>>>>>> 3da996d9
 }
 
 impl KeyFile {
@@ -143,12 +123,6 @@
                                            &self.cipher_iv))))
     }
 
-<<<<<<< HEAD
-    ///
-    pub fn with_meta(&mut self, meta: MetaInfo) {
-        self.meta = Some(meta);
-    }
-=======
     /// Encrypt a new private key for keystore file with a passphrase
     pub fn encrypt_key(&mut self, pk: PrivateKey, passphrase: &str) {
         self.encrypt_key_custom(pk, passphrase, &mut os_random());
@@ -161,7 +135,6 @@
             .derive(self.dk_length, &self.kdf_salt, passphrase);
 
         rng.fill_bytes(&mut self.cipher_iv);
->>>>>>> 3da996d9
 
         self.cipher_text = self.cipher
             .encrypt(&pk, &derived[0..16], &self.cipher_iv);
@@ -183,12 +156,7 @@
             cipher: Cipher::default(),
             cipher_text: vec![],
             cipher_iv: [0u8; CIPHER_IV_BYTES],
-<<<<<<< HEAD
-            name: None,
-            meta: None,
-=======
             keccak256_mac: [0u8; KECCAK256_BYTES],
->>>>>>> 3da996d9
         }
     }
 }
@@ -230,30 +198,6 @@
     OsRng::new().expect("Expect OS specific random number generator")
 }
 
-/// Import keystore file from external nodes
-/// # Arguments
-///
-/// * `path` - path to keystore files
-///
-pub fn import(path: &Path) -> Result<KeyFile> {
-    let file = fs::File::open(path);
-
-    match file {
-        Ok(mut f) => {
-            let mut content = String::new();
-
-            if f.read_to_string(&mut content).is_err() {
-                return Err(KeyFileError::InvalidImport);
-            }
-
-            let kf = json::decode::<KeyFile>(&content).expect("Expect to decode keystore file");
-            Ok(kf)
-        }
-
-        Err(_) => Err(KeyFileError::InvalidImport),
-    }
-}
-
 #[cfg(test)]
 mod tests {
     use super::*;
