//! # Serialize keystore files (UTC / JSON) encrypted with a passphrase module

mod address;
#[macro_use]
mod byte_array;
mod crypto;
mod error;
mod meta;

use self::address::try_extract_address;
use self::crypto::Crypto;
<<<<<<< HEAD
use self::error::SerializeError;
use address::Address;
use keystore::KeyFile;
use keystore::meta::MetaInfo;
use rustc_serialize::{Decodable, Decoder, Encodable, Encoder};
=======
use self::error::Error;
use super::{CIPHER_IV_BYTES, Cipher, KDF_SALT_BYTES, Kdf, KeyFile};
use super::core::{self, Address};
use super::util;
use chrono::prelude::UTC;
use rustc_serialize::{Decodable, Decoder, Encodable, Encoder, json};
use std::fs::{self, File};
use std::io::{Read, Write};
use std::path::Path;
>>>>>>> 3da996d9
use uuid::Uuid;

/// Keystore file current version used for serializing
pub const CURRENT_VERSION: u8 = 3;

/// Supported keystore file versions (only current V3 now)
pub const SUPPORTED_VERSIONS: &'static [u8] = &[CURRENT_VERSION];

/// A serializable keystore file (UTC / JSON format)
#[derive(Clone, Debug, RustcDecodable, RustcEncodable)]
struct SerializableKeyFile {
    version: u8,
    id: Uuid,
    address: Option<Address>,
    crypto: Crypto,
    name: Option<String>,
    meta: Option<MetaInfo>,
}

impl From<KeyFile> for SerializableKeyFile {
    fn from(key_file: KeyFile) -> Self {
        SerializableKeyFile {
            version: CURRENT_VERSION,
            id: key_file.uuid,
<<<<<<< HEAD
            address: key_file.address,
            crypto: Crypto::from(key_file.clone()),
            name: key_file.name,
            meta: key_file.meta,
        }
    }
}

impl From<SerializableKeyFile> for KeyFile {
    fn from(ser: SerializableKeyFile) -> KeyFile {
        let mut kf = KeyFile {
            uuid: ser.id,
            address: ser.address,
            name: ser.name,
            meta: None,
            ..KeyFile::from(ser.crypto)
        };

        match ser.meta {
            Some(m) => kf.with_meta(m),
            _ => {}
        }

        kf
=======
            address: None,
            crypto: Crypto::from(key_file),
        }
    }
}

impl Into<KeyFile> for SerializableKeyFile {
    fn into(self) -> KeyFile {
        KeyFile {
            uuid: self.id,
            ..self.crypto.into()
        }
    }
}

impl KeyFile {
    /// Serializes into JSON file with the name format `UTC--<timestamp>Z--<uuid>`
    ///
    /// # Arguments
    ///
    /// * `dir` - path to destination directory
    /// * `addr` - a public address (optional)
    ///
    pub fn flush<P: AsRef<Path>>(&self, dir: P, addr: Option<Address>) -> Result<(), Error> {
        let path = dir.as_ref()
            .with_file_name(&generate_filename(&self.uuid.to_string()));
        let mut sf = SerializableKeyFile::from(self.clone());
        sf.address = addr;
        let json = json::encode(&sf)?;
        let mut file = File::create(&path)?;
        file.write_all(json.as_ref()).ok();
        Ok(())
    }

    /// Search of `KeyFile` by specified `Address`
    ///
    /// # Arguments
    ///
    /// * `path` - path with keystore files
    ///
    pub fn search_by_address<P: AsRef<Path>>(addr: &Address, path: P) -> Result<KeyFile, Error> {
        let entries = fs::read_dir(path)?;

        for entry in entries {
            let path = entry?.path();

            if path.is_dir() {
                continue;
            }

            let mut file = fs::File::open(path)?;
            let mut content = String::new();

            if file.read_to_string(&mut content).is_err() {
                continue;
            }
            match try_extract_address(&content) {
                Some(a) if a == *addr => {
                    return Ok(json::decode::<KeyFile>(&content)?);
                }
                _ => continue,
            }
        }

        Err(Error::NotFound)
>>>>>>> 3da996d9
    }
}

impl Decodable for KeyFile {
    fn decode<D: Decoder>(d: &mut D) -> Result<KeyFile, D::Error> {
        let sf = SerializableKeyFile::decode(d)?;

        if !SUPPORTED_VERSIONS.contains(&sf.version) {
            return Err(d.error(&Error::UnsupportedVersion(sf.version).to_string()));
        }

        Ok(sf.into())
    }
}

impl Encodable for KeyFile {
    fn encode<S: Encoder>(&self, s: &mut S) -> Result<(), S::Error> {
        SerializableKeyFile::from(self.clone()).encode(s)
    }
}

/// Creates filename for keystore file in format:
/// `UTC--yyy-mm-ddThh-mm-ssZ--uuid`
///
/// # Arguments
///
/// * `uuid` - UUID for keyfile
///
fn generate_filename(uuid: &str) -> String {
    format!("UTC--{}Z--{}", &timestamp(), &uuid)
}

/// Time stamp for core file in format `yyy-mm-ddThh-mm-ss`
fn timestamp() -> String {
    // `2017-05-01T20:21:10.163281100+00:00` -> `2017-05-01T20-21-10`
    str::replace(&UTC::now().to_rfc3339(), ":", "-")
        .split('.')
        .next()
        .unwrap()
        .to_string()
}

#[cfg(test)]
mod tests {
    use super::*;
    use tests::*;

    #[test]
    fn should_catch_unsupported_keyfile_version() {
        let str = r#"{
          "version": 2,
          "id": "9bec4728-37f9-4444-9990-2ba70ee038e9"
        }"#;

        assert!(json::decode::<KeyFile>(str).is_err());
    }

    #[test]
    fn should_catch_keyfile_version_malformed() {
        let str = r#"{
          "version": "x",
          "id": "9bec4728-37f9-4444-9990-2ba70ee038e9"
        }"#;

        assert!(json::decode::<KeyFile>(str).is_err());
    }

    #[test]
    fn should_catch_keyfile_uuid_malformed() {
        let str = r#"{
          "version": 3,
          "id": "__ec4728-37f9-4444-9990-2ba70ee038e9"
        }"#;

        assert!(json::decode::<KeyFile>(str).is_err());
    }

    #[test]
    fn should_catch_absent_keyfile_uuid() {
        let str = r#"{"version": 3}"#;

        assert!(json::decode::<KeyFile>(str).is_err());
    }

    #[test]
    fn should_generate_filename() {
        let re = Regex::new(r"^UTC--\d{4}-\d{2}-\d{2}T\d{2}-\d{2}-\d{2}Z--*").unwrap();

        assert!(re.is_match(&generate_filename("9bec4728-37f9-4444-9990-2ba70ee038e9")));
    }

    #[test]
    fn should_generate_timestamp() {
        let re = Regex::new(r"^\d{4}-\d{2}-\d{2}[T]\d{2}-\d{2}-\d{2}").unwrap();

        assert!(re.is_match(&timestamp()));
    }
}<|MERGE_RESOLUTION|>--- conflicted
+++ resolved
@@ -5,17 +5,9 @@
 mod byte_array;
 mod crypto;
 mod error;
-mod meta;
 
 use self::address::try_extract_address;
 use self::crypto::Crypto;
-<<<<<<< HEAD
-use self::error::SerializeError;
-use address::Address;
-use keystore::KeyFile;
-use keystore::meta::MetaInfo;
-use rustc_serialize::{Decodable, Decoder, Encodable, Encoder};
-=======
 use self::error::Error;
 use super::{CIPHER_IV_BYTES, Cipher, KDF_SALT_BYTES, Kdf, KeyFile};
 use super::core::{self, Address};
@@ -25,7 +17,6 @@
 use std::fs::{self, File};
 use std::io::{Read, Write};
 use std::path::Path;
->>>>>>> 3da996d9
 use uuid::Uuid;
 
 /// Keystore file current version used for serializing
@@ -41,8 +32,6 @@
     id: Uuid,
     address: Option<Address>,
     crypto: Crypto,
-    name: Option<String>,
-    meta: Option<MetaInfo>,
 }
 
 impl From<KeyFile> for SerializableKeyFile {
@@ -50,32 +39,6 @@
         SerializableKeyFile {
             version: CURRENT_VERSION,
             id: key_file.uuid,
-<<<<<<< HEAD
-            address: key_file.address,
-            crypto: Crypto::from(key_file.clone()),
-            name: key_file.name,
-            meta: key_file.meta,
-        }
-    }
-}
-
-impl From<SerializableKeyFile> for KeyFile {
-    fn from(ser: SerializableKeyFile) -> KeyFile {
-        let mut kf = KeyFile {
-            uuid: ser.id,
-            address: ser.address,
-            name: ser.name,
-            meta: None,
-            ..KeyFile::from(ser.crypto)
-        };
-
-        match ser.meta {
-            Some(m) => kf.with_meta(m),
-            _ => {}
-        }
-
-        kf
-=======
             address: None,
             crypto: Crypto::from(key_file),
         }
@@ -141,7 +104,6 @@
         }
 
         Err(Error::NotFound)
->>>>>>> 3da996d9
     }
 }
 
