--- conflicted
+++ resolved
@@ -29,11 +29,7 @@
 extern crate rand;
 extern crate regex;
 extern crate reqwest;
-<<<<<<< HEAD
-extern crate rustc_serialize;
 extern crate scrypt;
-=======
->>>>>>> 867b97da
 extern crate secp256k1;
 extern crate serde;
 extern crate serde_json;
@@ -41,7 +37,6 @@
 extern crate sha3;
 extern crate time;
 extern crate uuid;
-
 mod contract;
 mod core;
 mod hdwallet;
