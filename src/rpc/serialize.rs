--- conflicted
+++ resolved
@@ -1,11 +1,7 @@
 //! # Serialize JSON RPC parameters
 
 use super::{Error, Method, MethodParams};
-<<<<<<< HEAD
-use super::{align_vec, to_arr, to_u64, ToHex};
-=======
-use super::{align_bytes, to_arr};
->>>>>>> 5b85b3bb
+use super::{align_bytes, to_arr, to_u64, ToHex};
 use super::core::{Address, PrivateKey, Transaction};
 use jsonrpc_core::{Params, Value};
 use rustc_serialize::hex::FromHex;
@@ -98,8 +94,8 @@
                 v = s.to_string();
             });
 
-        let gas_price = align_vec(&self.gasPrice.from_hex().unwrap(), 32);
-        let value = align_vec(&self.value.from_hex().unwrap(), 32);
+        let gas_price = align_bytes(&self.gasPrice.from_hex().unwrap(), 32);
+        let value = align_bytes(&self.value.from_hex().unwrap(), 32);
 
         Transaction {
             nonce: 0u64,
@@ -122,53 +118,11 @@
     ///
     pub fn try_from(p: &Params) -> Result<Transaction, Error> {
         let data = p.clone()
-<<<<<<< HEAD
             .parse::<Value>().expect("Expect to parse params");
         let params = data.as_array().expect("Expect to parse Value");
 
         let str: SerializableTransaction  = serde_json::from_value(params[0].clone())?;
         Ok(str.into())
-=======
-            .parse::<Value>()
-            .expect("Expect to parse params");
-
-        let params: BTreeMap<&str, &str> = data.get(0)
-            .and_then(|d| d.as_object())
-            .expect("Expect to extract JSON object")
-            .iter()
-            .map(|(k, v)| {
-                     let (_, val) = v.as_str().expect("Expect to get parameter").split_at(2);
-                     (k.as_str(), val)
-                 })
-            .collect();
-
-        let extract = |name: &str| -> Result<Vec<u8>, Error> {
-            match params.get(name) {
-                Some(p) => {
-                    p.from_hex()
-                        .map_err(|_| Error::DataFormat(format!("Can't extract '{}' field", name)))
-                }
-                None => Err(Error::DataFormat(format!("no `{}` field", name))),
-            }
-        };
-
-        let gas_limit = match params.get("gas") {
-            Some(p) => {
-                u64::from_str_radix(p, 16)
-                    .map_err(|_| { Error::DataFormat("Can't extract 'gas' field".to_string()) })
-            }
-            None => return Err(Error::DataFormat("no `gas` field".to_string())),
-        };
-
-        Ok(Transaction {
-               nonce: 0u64,
-               gas_price: to_arr(&align_bytes(&extract("gasPrice")?, 32)),
-               gas_limit: gas_limit?,
-               to: Address::try_from(&extract("to")?).ok(),
-               value: to_arr(&align_bytes(&extract("value")?, 32)),
-               data: EMPTY_DATA,
-           })
->>>>>>> 5b85b3bb
     }
 
     /// Sign transaction and return as raw data
